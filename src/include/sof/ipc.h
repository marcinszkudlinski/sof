/*
 * Copyright (c) 2016, Intel Corporation
 * All rights reserved.
 *
 * Redistribution and use in source and binary forms, with or without
 * modification, are permitted provided that the following conditions are met:
 *   * Redistributions of source code must retain the above copyright
 *     notice, this list of conditions and the following disclaimer.
 *   * Redistributions in binary form must reproduce the above copyright
 *     notice, this list of conditions and the following disclaimer in the
 *     documentation and/or other materials provided with the distribution.
 *   * Neither the name of the Intel Corporation nor the
 *     names of its contributors may be used to endorse or promote products
 *     derived from this software without specific prior written permission.
 *
 * THIS SOFTWARE IS PROVIDED BY THE COPYRIGHT HOLDERS AND CONTRIBUTORS "AS IS"
 * AND ANY EXPRESS OR IMPLIED WARRANTIES, INCLUDING, BUT NOT LIMITED TO, THE
 * IMPLIED WARRANTIES OF MERCHANTABILITY AND FITNESS FOR A PARTICULAR PURPOSE
 * ARE DISCLAIMED. IN NO EVENT SHALL THE COPYRIGHT OWNER OR CONTRIBUTORS BE
 * LIABLE FOR ANY DIRECT, INDIRECT, INCIDENTAL, SPECIAL, EXEMPLARY, OR
 * CONSEQUENTIAL DAMAGES (INCLUDING, BUT NOT LIMITED TO, PROCUREMENT OF
 * SUBSTITUTE GOODS OR SERVICES; LOSS OF USE, DATA, OR PROFITS; OR BUSINESS
 * INTERRUPTION) HOWEVER CAUSED AND ON ANY THEORY OF LIABILITY, WHETHER IN
 * CONTRACT, STRICT LIABILITY, OR TORT (INCLUDING NEGLIGENCE OR OTHERWISE)
 * ARISING IN ANY WAY OUT OF THE USE OF THIS SOFTWARE, EVEN IF ADVISED OF THE
 * POSSIBILITY OF SUCH DAMAGE.
 *
 * Author: Liam Girdwood <liam.r.girdwood@linux.intel.com>
 *         Keyon Jie <yang.jie@linux.intel.com>
 */

#ifndef __INCLUDE_IPC_H__
#define __INCLUDE_IPC_H__

#include <stdint.h>
#include <sof/trace.h>
#include <sof/dai.h>
#include <sof/lock.h>
#include <platform/platform.h>
#include <uapi/ipc.h>
#include <sof/audio/pipeline.h>
#include <sof/audio/component.h>
#include <sof/dma-trace.h>

struct sof;
struct dai_config;

#define trace_ipc(__e)	trace_event(TRACE_CLASS_IPC, __e)
#define tracev_ipc(__e)	tracev_event(TRACE_CLASS_IPC, __e)
#define trace_ipc_error(__e)	trace_error(TRACE_CLASS_IPC, __e)

#define MSG_QUEUE_SIZE		12

#define COMP_TYPE_COMPONENT	1
#define COMP_TYPE_BUFFER	2
#define COMP_TYPE_PIPELINE	3

/* IPC generic component device */
struct ipc_comp_dev {
	uint16_t type;	/* COMP_TYPE_ */
	uint16_t state;

	/* component type data */
	union {
		struct comp_dev *cd;
		struct comp_buffer *cb;
		struct pipeline *pipeline;
	};

	/* lists */
	struct list_item list;		/* list in components */
};

struct ipc_msg {
	uint32_t header;	/* specific to platform */
	uint32_t tx_size;	/* payload size in bytes */
	uint8_t tx_data[SOF_IPC_MSG_MAX_SIZE];		/* pointer to payload data */
	uint32_t rx_size;	/* payload size in bytes */
	uint8_t rx_data[SOF_IPC_MSG_MAX_SIZE];		/* pointer to payload data */
	struct list_item list;
	void (*cb)(void *cb_data, void *mailbox_data);
	void *cb_data;
};

struct ipc_shared_context {
	struct ipc_msg *dsp_msg;	/* current message to host */
	uint32_t dsp_pending;
	struct list_item msg_list;
	struct list_item empty_list;
	struct ipc_msg message[MSG_QUEUE_SIZE];

	struct list_item comp_list;	/* list of component devices */
};

struct ipc {
	/* messaging */
	uint32_t host_msg;		/* current message from host */
	uint32_t host_pending;
	spinlock_t lock;
	void *comp_data;

	/* RX call back */
	int (*cb)(struct ipc_msg *msg);

	/* DMA for Trace*/
	struct dma_trace_data *dmat;

	/* mmap for posn_offset */
	struct pipeline *posn_map[PLATFORM_MAX_STREAMS];

<<<<<<< HEAD
	/* processing task */
	struct task ipc_task;
=======
	/* context shared between cores */
	struct ipc_shared_context *shared_ctx;
>>>>>>> ad782efe

	void *private;
};

#define ipc_set_drvdata(ipc, data) \
	(ipc)->private = data
#define ipc_get_drvdata(ipc) \
	(ipc)->private;


int ipc_init(struct sof *sof);
int platform_ipc_init(struct ipc *ipc);
void ipc_free(struct ipc *ipc);

int ipc_process_msg_queue(void);
void ipc_process_task(void *data);
void ipc_schedule_process(struct ipc *ipc);

int ipc_stream_send_position(struct comp_dev *cdev,
		struct sof_ipc_stream_posn *posn);
int ipc_stream_send_xrun(struct comp_dev *cdev,
	struct sof_ipc_stream_posn *posn);

int ipc_queue_host_message(struct ipc *ipc, uint32_t header, void *tx_data,
			   size_t tx_bytes, uint32_t replace);

void ipc_platform_do_cmd(struct ipc *ipc);
void ipc_platform_send_msg(struct ipc *ipc);

/* create a SG page table eme list from a compressed page table */
int ipc_parse_page_descriptors(uint8_t *page_table,
			       struct sof_ipc_host_buffer *ring,
			       struct list_item *elem_list,
			       uint32_t direction);
int ipc_get_page_descriptors(struct dma *dmac, uint8_t *page_table,
			     struct sof_ipc_host_buffer *ring);

/*
 * IPC Component creation and destruction.
 */
int ipc_comp_new(struct ipc *ipc, struct sof_ipc_comp *new);
int ipc_comp_free(struct ipc *ipc, uint32_t comp_id);

/*
 * IPC Buffer creation and destruction.
 */
int ipc_buffer_new(struct ipc *ipc, struct sof_ipc_buffer *buffer);
int ipc_buffer_free(struct ipc *ipc, uint32_t buffer_id);

/*
 * IPC Pipeline creation and destruction.
 */
int ipc_pipeline_new(struct ipc *ipc, struct sof_ipc_pipe_new *pipeline);
int ipc_pipeline_free(struct ipc *ipc, uint32_t comp_id);
int ipc_pipeline_complete(struct ipc *ipc, uint32_t comp_id);

/*
 * Pipeline component and buffer connections.
 */
int ipc_comp_connect(struct ipc *ipc,
	struct sof_ipc_pipe_comp_connect *connect);

/*
 * Get component by ID.
 */
struct ipc_comp_dev *ipc_get_comp(struct ipc *ipc, uint32_t id);

/*
 * Configure all DAI components attached to DAI.
 */
int ipc_comp_dai_config(struct ipc *ipc, struct sof_ipc_dai_config *config);

/* send DMA trace host buffer position to host */
int ipc_dma_trace_send_position(void);

/* get posn offset by pipeline. */
int ipc_get_posn_offset(struct ipc *ipc, struct pipeline *pipe);
#endif<|MERGE_RESOLUTION|>--- conflicted
+++ resolved
@@ -108,13 +108,11 @@
 	/* mmap for posn_offset */
 	struct pipeline *posn_map[PLATFORM_MAX_STREAMS];
 
-<<<<<<< HEAD
+	/* context shared between cores */
+	struct ipc_shared_context *shared_ctx;
+
 	/* processing task */
 	struct task ipc_task;
-=======
-	/* context shared between cores */
-	struct ipc_shared_context *shared_ctx;
->>>>>>> ad782efe
 
 	void *private;
 };
@@ -138,8 +136,10 @@
 int ipc_stream_send_xrun(struct comp_dev *cdev,
 	struct sof_ipc_stream_posn *posn);
 
-int ipc_queue_host_message(struct ipc *ipc, uint32_t header, void *tx_data,
-			   size_t tx_bytes, uint32_t replace);
+int ipc_queue_host_message(struct ipc *ipc, uint32_t header,
+	void *tx_data, size_t tx_bytes, void *rx_data,
+	size_t rx_bytes, void (*cb)(void*, void*), void *cb_data, uint32_t replace);
+int ipc_send_short_msg(uint32_t msg);
 
 void ipc_platform_do_cmd(struct ipc *ipc);
 void ipc_platform_send_msg(struct ipc *ipc);
